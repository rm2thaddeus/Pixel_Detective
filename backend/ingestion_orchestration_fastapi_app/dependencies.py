from fastapi import Request, HTTPException
from qdrant_client import QdrantClient
import os

<<<<<<< HEAD
=======
from typing import Union

from .config import get_settings

>>>>>>> 7a584ee4
# Environment variables for Qdrant connection
QDRANT_HOST = os.environ.get("QDRANT_HOST", "localhost")
QDRANT_PORT = int(os.environ.get("QDRANT_PORT", 6333))

# This is a simple container for our shared resources.
# It's a plain class, so it's easy to understand and doesn't hide any magic.
class AppState:
    def __init__(self):
        self.qdrant_client: Union[QdrantClient, None] = None
        # ML model is no longer managed here - we use the ML service via HTTP
        self.active_collection: Union[str, None] = None
        self.ml_service_url: str = "http://localhost:8001"
        self.is_ready_for_ingestion: bool = False

# We create a single, global instance of this state.
# This is better than attaching to the FastAPI 'app.state' object because
# it's explicitly typed and can be imported safely without circular dependencies.
app_state = AppState()

# --- Dependency Provider Functions ---

def get_qdrant_client() -> QdrantClient:
    """
    Dependency function to get the initialized Qdrant client.
    Raises an exception if the client is not available, ensuring
    that our endpoints fail fast if setup was unsuccessful.
    """
    if app_state.qdrant_client is None:
        raise RuntimeError("Qdrant client has not been initialized.")
    return app_state.qdrant_client

def get_active_collection() -> str:
    """
    Dependency function to get the currently active collection name.
    Raises HTTPException if no collection is selected.
    """
    if app_state.active_collection is None:
        raise HTTPException(status_code=400, detail="No collection selected. Please select a collection first using POST /api/v1/collections/select")
    return app_state.active_collection <|MERGE_RESOLUTION|>--- conflicted
+++ resolved
@@ -1,14 +1,8 @@
 from fastapi import Request, HTTPException
 from qdrant_client import QdrantClient
 import os
-
-<<<<<<< HEAD
-=======
 from typing import Union
 
-from .config import get_settings
-
->>>>>>> 7a584ee4
 # Environment variables for Qdrant connection
 QDRANT_HOST = os.environ.get("QDRANT_HOST", "localhost")
 QDRANT_PORT = int(os.environ.get("QDRANT_PORT", 6333))
