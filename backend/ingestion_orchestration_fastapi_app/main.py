import os
import logging
from contextlib import asynccontextmanager
from fastapi import FastAPI, APIRouter, Depends, HTTPException
from fastapi.middleware.cors import CORSMiddleware
from qdrant_client import QdrantClient
from typing import Dict, Any, Optional
from pydantic import BaseModel
import diskcache
from PIL import Image
import asyncio

# Local utilities & deps
from .dependencies import app_state, get_qdrant_client

# Dynamic batch-size helper (runs in lifespan → sets env vars before heavy work)
from .utils import autosize

# Routers – imported *after* helper to ensure any module-level constants read the
# finalised environment variables.
from .routers import search, images, duplicates, random, collections, umap, curation, ingest

# Configure logging
logging.basicConfig(level=os.environ.get("LOG_LEVEL", "INFO").upper())
logger = logging.getLogger(__name__)


# --- App State ---
# The AppState class and app_state instance are now managed in `dependencies.py`
# to avoid circular imports and provide a single source of truth for application state.


# --- Pydantic Models ---
class CapabilitiesResponse(BaseModel):
    ml_batch_size: int
    qdrant_batch_size: int
    is_ready_for_ingestion: bool
    active_collection: Optional[str] = None
    ml_service_url: str

class IngestRequest(BaseModel):
    pass  # Placeholder for now

class IngestResponse(BaseModel):
    job_id: str


@asynccontextmanager
async def lifespan(app: FastAPI):
    """
    Application lifespan manager. This is the recommended way to manage
    startup and shutdown events in modern FastAPI.
    """
    logger.info("Starting up services...")
<<<<<<< HEAD
    # --- Dynamic batch size negotiation ---
    # TODO: Fetch ML service capabilities and update batch sizes here
    # Example (pseudo):
    # async with httpx.AsyncClient() as client:
    #     resp = await client.get(f"{app_state.ml_service_url}/api/v1/capabilities")
    #     caps = resp.json()
    #     ingest.update_batch_sizes(ml_batch_size=caps.get("safe_clip_batch"))
    ingest.update_batch_sizes()  # Ensure env and globals are synced
=======
    
    # ------------------------------------------------------------------
    # 0️⃣  Dynamically size batch parameters (RAM-aware)
    # ------------------------------------------------------------------
    await autosize.autosize_batches(
        os.getenv("ML_INFERENCE_SERVICE_URL", "http://localhost:8001")
    )
    app_state.is_ready_for_ingestion = autosize.CAPABILITIES_FETCHED
>>>>>>> 7a584ee4
    
    # ------------------------------------------------------------------
    # Env-var aliasing – ensure both ML_SERVICE_URL and ML_INFERENCE_SERVICE_URL
    # are populated to avoid mismatches across routers/modules.
    # ------------------------------------------------------------------
    if "ML_SERVICE_URL" not in os.environ and "ML_INFERENCE_SERVICE_URL" in os.environ:
        os.environ["ML_SERVICE_URL"] = os.environ["ML_INFERENCE_SERVICE_URL"]
        logger.info("Aliased ML_SERVICE_URL → %s", os.environ["ML_SERVICE_URL"])

    if "ML_INFERENCE_SERVICE_URL" not in os.environ and "ML_SERVICE_URL" in os.environ:
        os.environ["ML_INFERENCE_SERVICE_URL"] = os.environ["ML_SERVICE_URL"]
        logger.info("Aliased ML_INFERENCE_SERVICE_URL → %s", os.environ["ML_INFERENCE_SERVICE_URL"])

    # Ensure routers that cached the old env vars pick up the new values
    try:
        from .routers import ingest as ingest_router  # local import to avoid cycles

        ingest_router.ML_BATCH_SIZE = int(os.getenv("ML_INFERENCE_BATCH_SIZE", ingest_router.ML_BATCH_SIZE))
        ingest_router.QDRANT_BATCH_SIZE = int(os.getenv("QDRANT_UPSERT_BATCH_SIZE", ingest_router.QDRANT_BATCH_SIZE))
        logger.info(
            "[lifespan] Ingest router batching updated – ML:%s  Qdrant:%s",
            ingest_router.ML_BATCH_SIZE,
            ingest_router.QDRANT_BATCH_SIZE,
        )
    except Exception as e:
        logger.warning("[lifespan] Could not refresh ingest router batch constants: %s", e)

    # Refresh pipeline stage batch constants so GPU and DB workers use updated sizes
    try:
        from .pipeline import gpu_worker, db_upserter
        gpu_worker.ML_BATCH_SIZE = int(os.getenv("ML_INFERENCE_BATCH_SIZE", gpu_worker.ML_BATCH_SIZE))
        db_upserter.QDRANT_BATCH_SIZE = int(os.getenv("QDRANT_UPSERT_BATCH_SIZE", db_upserter.QDRANT_BATCH_SIZE))
        logger.info(
            "[lifespan] Pipeline batch constants updated – GPU:%s  DB:%s",
            gpu_worker.ML_BATCH_SIZE,
            db_upserter.QDRANT_BATCH_SIZE,
        )
    except Exception as e:
        logger.warning("[lifespan] Could not refresh pipeline batch constants: %s", e)

    # ------------------------------------------------------------------
    # 1️⃣  Initialize Qdrant Client
    # ------------------------------------------------------------------
    qdrant_host = os.getenv("QDRANT_HOST", "localhost")
    qdrant_port = int(os.getenv("QDRANT_PORT", 6333))
    app_state.qdrant_client = QdrantClient(host=qdrant_host, port=qdrant_port)
    logger.info(f"Qdrant client initialized for {qdrant_host}:{qdrant_port}")

    # --- NEW: Wait for Qdrant to be healthy before proceeding ---
    max_retries = 10
    retry_delay_seconds = 5
    for attempt in range(max_retries):
        try:
            logger.info(f"Checking Qdrant health (attempt {attempt + 1}/{max_retries})...")
            # A simple operation to confirm connectivity and readiness
            app_state.qdrant_client.get_collections()
            logger.info("Qdrant is healthy. Proceeding with startup.")
            break
        except Exception as e:
            logger.warning(f"Qdrant not ready yet: {e}")
            if attempt < max_retries - 1:
                await asyncio.sleep(retry_delay_seconds)
            else:
                logger.error("Qdrant health check failed after multiple retries. The service might be unavailable.")
                # Depending on requirements, you might want to raise an exception here
                # to prevent the service from starting in a broken state.
                # For now, we'll log the error and continue, but endpoints will likely fail.

    # Note: We don't load ML models here anymore - we use the ML service via HTTP
    app_state.ml_service_url = os.getenv("ML_INFERENCE_SERVICE_URL", "http://localhost:8001")
    logger.info("Using ML service at %s for embeddings", app_state.ml_service_url)

    # No default active collection - users must explicitly select one
    app_state.active_collection = None
    logger.info("No default collection set. Users must select a collection via the API.")
    
    logger.info("Startup complete.")
    yield
    # --- Shutdown ---
    logger.info("Shutting down services...")
    if app_state.qdrant_client:
        # Qdrant client might have a close() method in some versions
        # app_state.qdrant_client.close()
        pass
    logger.info("Shutdown complete.")


# Create the FastAPI app instance with the lifespan manager
app = FastAPI(
    title="Ingestion Orchestration Service",
    lifespan=lifespan
)

# ---------------------------------------------------------------------------
# CORS configuration
# ---------------------------------------------------------------------------
# Allow configurable front-end origins via env var. Multiple origins can be
# supplied comma-separated, e.g.:
#   FRONTEND_ORIGINS="http://localhost:3000, http://10.5.0.2:3000"
# Defaults cover common local development hosts.
# ---------------------------------------------------------------------------

_default_frontend_origins = [
    "http://localhost:3000",
    "http://127.0.0.1:3000",
]

# Read env var (if provided) and merge with defaults – de-duplicate while
# preserving order.
frontend_origins_env = os.getenv("FRONTEND_ORIGINS", "")
_extra_origins = [o.strip() for o in frontend_origins_env.split(",") if o.strip()]
allowed_origins = []
for origin in _default_frontend_origins + _extra_origins:
    if origin not in allowed_origins:
        allowed_origins.append(origin)

# NOTE: allow_credentials=True means we cannot use the wildcard "*".
#       If the user truly wants open CORS they can set FRONTEND_ORIGINS="*"
#       _and_ we will disable credentials automatically.

allow_credentials_flag = True
allow_origin_regex = None

if len(allowed_origins) == 1 and allowed_origins[0] == "*":
    # Wildcard origin requested – switch to regex to satisfy FastAPI constraints
    allowed_origins = []  # Empty list when using regex
    allow_origin_regex = ".*"
    allow_credentials_flag = False  # Credentials cannot be used with wildcard

app.add_middleware(
    CORSMiddleware,
    allow_origins=allowed_origins,
    allow_origin_regex=allow_origin_regex,
    allow_credentials=allow_credentials_flag,
    allow_methods=["*"],
    allow_headers=["*"],
)

# Include the routers
# Now, they don't need access to the `app` object anymore.
app.include_router(search.router)
app.include_router(images.router)
app.include_router(duplicates.router)
app.include_router(random.router)
app.include_router(collections.router)
app.include_router(umap.router)
app.include_router(curation.router)

# Import and include the ingest router
app.include_router(ingest.router)

# --- API V1 Router Setup ---
# Define the versioned router BEFORE it is used by decorators
v1_router = APIRouter(prefix="/api/v1", tags=["collections"])

class CollectionNameRequest(BaseModel):
    collection_name: str

@app.get("/")
def read_root():
    return {"message": "Welcome to the Vibe Coding API"}

# A simple health check endpoint
@app.get("/health")
async def health():
    # Check Qdrant connection with retries to handle startup races
    max_retries = 5
    retry_delay_seconds = 2
    for attempt in range(max_retries):
        try:
            # This is the operation that might fail during startup
            client = get_qdrant_client()
            client.get_collections()
            qdrant_status = "ok"
            break  # Success, exit the loop
        except Exception as e:
            logger.warning(f"Health check attempt {attempt + 1}/{max_retries} failed: {e}")
            if attempt < max_retries - 1:
                await asyncio.sleep(retry_delay_seconds)
            else:
                qdrant_status = "error"
    
    # We don't check ML model here anymore since we use the ML service
    
    if qdrant_status == "ok":
        return {"status": "ok", "services": {"qdrant": qdrant_status, "ml_service": "external"}}
    else:
        raise HTTPException(status_code=503, detail={"status": "error", "services": {"qdrant": qdrant_status, "ml_service": "external"}})


@app.get("/api/v1/capabilities", response_model=CapabilitiesResponse)
async def get_capabilities():
    """Returns the current operational capabilities of the ingestion service."""
    return CapabilitiesResponse(
        ml_batch_size=int(os.environ.get("ML_INFERENCE_BATCH_SIZE", "1")),
        qdrant_batch_size=int(os.environ.get("QDRANT_UPSERT_BATCH_SIZE", "1")),
        is_ready_for_ingestion=app_state.is_ready_for_ingestion,
        active_collection=app_state.active_collection,
        ml_service_url=app_state.ml_service_url,
    )


@app.get("/capabilities", response_model=CapabilitiesResponse)
async def get_capabilities_alias():
    """Alias for backward compatibility. Returns the same as /api/v1/capabilities."""
    return await get_capabilities()


@app.post("/api/v1/ingest", response_model=IngestResponse, status_code=202)
async def schedule_ingestion(
    request: IngestRequest
):
    # Placeholder for now
    pass

if __name__ == "__main__":
    import uvicorn
    uvicorn.run(app, host="0.0.0.0", port=8002)<|MERGE_RESOLUTION|>--- conflicted
+++ resolved
@@ -52,16 +52,6 @@
     startup and shutdown events in modern FastAPI.
     """
     logger.info("Starting up services...")
-<<<<<<< HEAD
-    # --- Dynamic batch size negotiation ---
-    # TODO: Fetch ML service capabilities and update batch sizes here
-    # Example (pseudo):
-    # async with httpx.AsyncClient() as client:
-    #     resp = await client.get(f"{app_state.ml_service_url}/api/v1/capabilities")
-    #     caps = resp.json()
-    #     ingest.update_batch_sizes(ml_batch_size=caps.get("safe_clip_batch"))
-    ingest.update_batch_sizes()  # Ensure env and globals are synced
-=======
     
     # ------------------------------------------------------------------
     # 0️⃣  Dynamically size batch parameters (RAM-aware)
@@ -70,7 +60,6 @@
         os.getenv("ML_INFERENCE_SERVICE_URL", "http://localhost:8001")
     )
     app_state.is_ready_for_ingestion = autosize.CAPABILITIES_FETCHED
->>>>>>> 7a584ee4
     
     # ------------------------------------------------------------------
     # Env-var aliasing – ensure both ML_SERVICE_URL and ML_INFERENCE_SERVICE_URL
